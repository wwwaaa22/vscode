--- conflicted
+++ resolved
@@ -31,19 +31,9 @@
     "@types/ncp": "2.0.1",
     "@types/node": "14.x",
     "@types/tmp": "0.1.0",
-<<<<<<< HEAD
-    "cpx2": "^4.0.0",
-    "mkdirp": "^1.0.4",
-    "ncp": "^2.0.0",
-=======
     "cpx2": "3.0.0",
->>>>>>> cc98e60d
     "npm-run-all": "^4.1.5",
     "typescript": "^4.3.2",
-<<<<<<< HEAD
-    "vscode-uri": "3.0.2",
-=======
->>>>>>> cc98e60d
     "watch": "^1.0.2"
   }
 }